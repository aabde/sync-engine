# -*- coding: utf-8 -*-
import copy
import socket

import pytest

from inbox.util.url import parent_domain
from inbox.models.account import Account
from inbox.auth.generic import GenericAuthHandler
from inbox.basicauth import SettingUpdateError, ValidationError


settings = {
    'provider': 'custom',
    'settings': {
        'name': 'MyAOL',
        'email': 'benbitdit@aol.com',
        'imap_server_host': 'imap.aol.com',
        'imap_server_port': 143,
        'imap_username': 'benbitdit@aol.com',
        'imap_password': 'IHate2Gmail',
        'smtp_server_host': 'smtp.aol.com',
        'smtp_server_port': 587,
        'smtp_username': 'benbitdit@aol.com',
        'smtp_password': 'IHate2Gmail'
    }
}


def test_create_account(db):
    email = settings['settings']['email']
    imap_host = settings['settings']['imap_server_host']
    imap_port = settings['settings']['imap_server_port']
    smtp_host = settings['settings']['smtp_server_host']
    smtp_port = settings['settings']['smtp_server_port']

    handler = GenericAuthHandler(settings['provider'])

    # Create an authenticated account
    account = handler.create_account(email, settings['settings'])
    db.session.add(account)
    db.session.commit()
    # Verify its settings
    id_ = account.id
    account = db.session.query(Account).get(id_)
    assert account.imap_endpoint == (imap_host, imap_port)
    assert account.smtp_endpoint == (smtp_host, smtp_port)


def test_update_account(db):
    email = settings['settings']['email']
    imap_host = settings['settings']['imap_server_host']
    imap_port = settings['settings']['imap_server_port']
    smtp_host = settings['settings']['smtp_server_host']
    smtp_port = settings['settings']['smtp_server_port']

    handler = GenericAuthHandler(settings['provider'])

    # Create an authenticated account
    account = handler.create_account(email, settings['settings'])
    db.session.add(account)
    db.session.commit()
    id_ = account.id

    # A valid update
    updated_settings = copy.deepcopy(settings)
    updated_settings['settings']['name'] = 'Neu!'
    account = handler.update_account(account, updated_settings['settings'])
    db.session.add(account)
    db.session.commit()
    account = db.session.query(Account).get(id_)
    assert account.name == 'Neu!'

    # Invalid updates
    for (attr, value, updated_settings) in generate_endpoint_updates(settings):
        assert value in updated_settings['settings'].values()
        with pytest.raises(SettingUpdateError):
            account = handler.update_account(account, updated_settings['settings'])
        db.session.add(account)
        db.session.commit()

        account = db.session.query(Account).get(id_)
        assert getattr(account, attr) != value
        assert account.imap_endpoint == (imap_host, imap_port)
        assert account.smtp_endpoint == (smtp_host, smtp_port)


def test_update_account_with_different_subdomain(db, monkeypatch):
    # Check that you can update the server endpoints for an account
    # provided that
    # 1/ they're on a subdomain of the same domain name.
    # 2/ they have the same IP address.
    #
    # To test this we use Microsoft's Office365 setup, which
    # has mail.office365.com and outlook.office365.com point to
    # the same address.
    email = settings['settings']['email']
    settings['settings']['imap_server_host'] = 'outlook.office365.com'
    settings['settings']['smtp_server_host'] = 'outlook.office365.com'

    handler = GenericAuthHandler(settings['provider'])

    # Create an authenticated account
    account = handler.create_account(email, settings['settings'])
    db.session.add(account)
    db.session.commit()
    id_ = account.id

    def gethostbyname_patch(x):
        return "127.0.0.1"

    monkeypatch.setattr(socket, 'gethostbyname', gethostbyname_patch)

    # A valid update
    updated_settings = copy.deepcopy(settings)
    updated_settings['settings']['imap_server_host'] = 'mail.office365.com'
    updated_settings['settings']['smtp_server_host'] = 'mail.office365.com'
    updated_settings['settings']['name'] = 'Neu!'
    account = handler.update_account(account, updated_settings['settings'])
    db.session.add(account)
    db.session.commit()
    account = db.session.query(Account).get(id_)
    assert account.name == 'Neu!'
    assert account._imap_server_host == 'mail.office365.com'
    assert account._smtp_server_host == 'mail.office365.com'


def test_update_account_when_no_server_provided(db):
    email = settings['settings']['email']
    imap_host = settings['settings']['imap_server_host']
    imap_port = settings['settings']['imap_server_port']
    smtp_host = settings['settings']['smtp_server_host']
    smtp_port = settings['settings']['smtp_server_port']

    handler = GenericAuthHandler(settings['provider'])

    account = handler.create_account(email, settings['settings'])
    # On successful auth, the account's imap_server is stored.
    db.session.add(account)
    db.session.commit()
    id_ = account.id
    db.session.commit()

    # Valid updates:
    # A future authentication does not include the `imap_server_host` either.
    db.session.expire(account)
    account = db.session.query(Account).get(id_)

    updated_settings = copy.deepcopy(settings)
    del updated_settings['settings']['imap_server_host']
    del updated_settings['settings']['smtp_server_host']

    account = handler.update_account(account, updated_settings['settings'])
    db.session.add(account)
    db.session.commit()
    account = db.session.query(Account).get(id_)
    acc_imap_host, acc_imap_port = account.imap_endpoint
    assert acc_imap_host == imap_host
    assert acc_imap_port == imap_port

    acc_smtp_host, acc_smtp_port = account.smtp_endpoint
    assert acc_smtp_host == smtp_host
    assert acc_smtp_port == smtp_port

    # A future authentication has the `imap_server_host=''
    # and smtp_server_host=''`.
    # This is what happens in the legacy auth flow, since
    # Proposal.imap_server_host and smtp_server_host will be set to u''
    # if not provided.
    db.session.expire(account)
    account = db.session.query(Account).get(id_)
    updated_settings['settings']['imap_server_host'] = u''
    updated_settings['settings']['smtp_server_host'] = u''
    account = handler.update_account(account, updated_settings['settings'])
    db.session.add(account)
    db.session.commit()
    account = db.session.query(Account).get(id_)
    acc_imap_host, acc_imap_port = account.imap_endpoint
    assert acc_imap_host == imap_host
    assert acc_imap_port == imap_port

    acc_smtp_host, acc_smtp_port = account.smtp_endpoint
    assert acc_smtp_host == smtp_host
    assert acc_smtp_port == smtp_port


def test_double_auth(db):
    settings = {
        'provider': 'yahoo',
        'settings': {
            'name': 'Y.Y!',
            'locale': 'fr',
            'email': 'benbitdiddle1861@yahoo.com',
            'password': 'EverybodyLovesIMAPv4'}
    }
    email = settings['settings']['email']
    password = settings['settings']['password']

    handler = GenericAuthHandler(settings['provider'])

    # First authentication, using a valid password, succeeds.
    valid_settings = copy.deepcopy(settings)

    account = handler.create_account(email, valid_settings['settings'])
    assert handler.verify_account(account) is True

    db.session.add(account)
    db.session.commit()
    id_ = account.id
    account = db.session.query(Account).get(id_)
    assert account.email_address == email
    assert account.imap_username == email
    assert account.smtp_username == email
    assert account.password == password
    assert account.imap_password == password
    assert account.smtp_password == password

    # Second auth using an invalid password should fail.
    invalid_settings = copy.deepcopy(settings)
    invalid_settings['settings']['password'] = 'invalid_password'
    with pytest.raises(ValidationError):
        account = handler.update_account(account, invalid_settings['settings'])
        handler.verify_account(account)

    db.session.expire(account)

    # Ensure original account is unaffected
    account = db.session.query(Account).get(id_)
    assert account.email_address == email
    assert account.imap_username == email
    assert account.smtp_username == email
    assert account.password == password
    assert account.imap_password == password
    assert account.smtp_password == password


def generate_endpoint_updates(settings):
    for key in ('imap_server_host', 'smtp_server_host'):
        attr = '_{}'.format(key)
        value = 'I.am.Malicious.{}'.format(key)
        updated_settings = copy.deepcopy(settings)
        updated_settings['settings'][key] = value
        yield (attr, value, updated_settings)


def test_parent_domain():
    assert parent_domain('x.a.com') == 'a.com'
    assert parent_domain('a.com') == 'a.com'
    assert parent_domain('.com') == ''
    assert parent_domain('test.google.com') == 'google.com'

    assert parent_domain('smtp.example.a.com') == parent_domain('imap.example.a.com')
    assert parent_domain('smtp.example.a.com') == parent_domain('imap.a.com')

<<<<<<< HEAD
    assert parent_domain('company.co.uk') != parent_domain('evilcompany.co.uk')
=======
    assert parent_domain('company.co.uk') != parent_domain('evilcompany.co.uk')


def test_successful_reauth_resets_sync_state(db):
    settings = {
        'provider': 'yahoo',
        'settings': {
            'name': 'Y.Y!',
            'locale': 'fr',
            'email': 'benbitdiddle1861@yahoo.com',
            'password': 'EverybodyLovesIMAPv4'}
    }
    email = settings['settings']['email']
    handler = GenericAuthHandler(settings['provider'])

    account = handler.create_account(email, settings['settings'])
    assert handler.verify_account(account) is True
    # Brand new accounts have `sync_state`=None.
    assert account.sync_state is None
    db.session.add(account)
    db.session.commit()

    # Pretend account sync starts, and subsequently the password changes,
    # causing the account to be in `sync_state`='invalid'.
    account.mark_invalid()
    db.session.commit()
    assert account.sync_state == 'invalid'

    # Verify the `sync_state` is reset to 'running' on a successful "re-auth".
    account = handler.update_account(account, settings['settings'])
    assert handler.verify_account(account) is True
    assert account.sync_state == 'running'
    db.session.add(account)
    db.session.commit()


def generate_endpoint_updates(settings):
    for key in ('imap_server_host', 'smtp_server_host'):
        attr = '_{}'.format(key)
        value = 'I.am.Malicious.{}'.format(key)
        updated_settings = copy.deepcopy(settings)
        updated_settings['settings'][key] = value
        yield (attr, value, updated_settings)
>>>>>>> 22e0a15d
<|MERGE_RESOLUTION|>--- conflicted
+++ resolved
@@ -252,9 +252,6 @@
     assert parent_domain('smtp.example.a.com') == parent_domain('imap.example.a.com')
     assert parent_domain('smtp.example.a.com') == parent_domain('imap.a.com')
 
-<<<<<<< HEAD
-    assert parent_domain('company.co.uk') != parent_domain('evilcompany.co.uk')
-=======
     assert parent_domain('company.co.uk') != parent_domain('evilcompany.co.uk')
 
 
@@ -288,14 +285,4 @@
     assert handler.verify_account(account) is True
     assert account.sync_state == 'running'
     db.session.add(account)
-    db.session.commit()
-
-
-def generate_endpoint_updates(settings):
-    for key in ('imap_server_host', 'smtp_server_host'):
-        attr = '_{}'.format(key)
-        value = 'I.am.Malicious.{}'.format(key)
-        updated_settings = copy.deepcopy(settings)
-        updated_settings['settings'][key] = value
-        yield (attr, value, updated_settings)
->>>>>>> 22e0a15d
+    db.session.commit()