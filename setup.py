import glob
import os
from setuptools import setup, find_packages


setup(
    name="inbox-sync",
    version="0.4",
    packages=find_packages(),

    install_requires=[
        "gevent>=1.0.1",
        "nylas-production-python>=0.2.0",
        "click>=2.4",
        "cpu_affinity>=0.1.0",
        "pyyaml",
        "SQLAlchemy==1.0.11",
        "alembic>=0.6.4",
        "requests>=2.4.3",
        "html2text>=2014.9.8",
        "pyinstrument>=0.12",
        "PyMySQL>=0.6.2",
        "mysqlclient==1.3.7",
        "setproctitle>=1.1.8",
        "pymongo>=2.5.2",
        "python-dateutil>=2.4",
        "ipython>=1.0.0",
        "enum34==1.0.4",
        "gdata>=2.0.18",
        "simplejson>=3.6.0",
        "icalendar>=3.8.2",
        "simplejson>=3.6.0",
        "Flask>=0.10.1",
        "Flask-RESTful==0.3.2",
        "pynacl>=0.2.3",
        "flanker>=0.4.26",
        "httplib2>=0.8",
        "six>=1.8",
        "vobject>=0.8.1c",
        "lxml>=3.4.2",
        "arrow==0.5.4",
        "statsd>=3.1",
        "boto3>=1.1.4",
        "Pympler==0.4.2",
        "pyopenssl>=0.15.1",
        "gevent_openssl==1.2",
        "backports.ssl>=0.0.9",
        "imapclient==1.0.1",
    ],
    dependency_links=[],

    include_package_data=True,
    package_data={
        # "inbox-sync": ["alembic.ini"],
        # If any package contains *.txt or *.rst files, include them:
        # '': ['*.txt', '*.rst'],
        # And include any *.msg files found in the 'hello' package, too:
        # 'hello': ['*.msg'],
    },
    data_files=[("alembic-inbox-sync", ["alembic.ini"]),
                ("alembic-inbox-sync/migrations",
                 filter(os.path.isfile, glob.glob("migrations/*"))),
                ("alembic-inbox-sync/migrations/versions",
                 filter(os.path.isfile, glob.glob("migrations/versions/*")))
                ],

    scripts=['bin/inbox-start',
             'bin/inbox-console',
             'bin/migrate-account',
             'bin/migrate-account-bulk',
             'bin/summary-stats',
             'bin/start-stop-account',
             'bin/inbox-auth',
             'bin/delete-account-data',
             'bin/create-db',
             'bin/create-test-db',
             'bin/verify-db',
             'bin/migrate-db',
             'bin/stamp-db',
             'bin/inbox-api',
             'bin/get-id',
             'bin/get-object',
             'bin/set-throttled',
             'bin/syncback-service',
             'bin/contact-search-service',
             'bin/contact-search-backfill',
             'bin/contact-search-delete-index',
             'bin/update-sync-host-format',
             'bin/populate-sync-queue',
             'bin/backpopulate-sync-assignments',
             'bin/delete-marked-accounts',
             'bin/detect-utf7-folders',
             'bin/backfix-utf7-folders',
<<<<<<< HEAD
             'bin/populate-accounttransaction',
             'bin/populate-accounttransaction-for-shard',
             'bin/populate-imap-smtp-credentials'
=======
             'bin/populate-imap-smtp-credentials',
             'bin/backfix-generic-imap-separators.py',
             'bin/populate-imap-smtp-credentials',
>>>>>>> 0f8aba36
             ],

    # See:
    # https://pythonhosted.org/setuptools/setuptools.html#dynamic-discovery-of-services-and-plugins
    # https://pythonhosted.org/setuptools/pkg_resources.html#entry-points
    entry_points={
        # See https://pythonhosted.org/setuptools/setuptools.html#automatic-script-creation # noqa
        # 'console_scripts': [
        #     'inbox-consistency-check = inbox.util.consistency_check.__main__:main',  # noqa
        # ],

        # See inbox/util/consistency_check/__main__.py
        'inbox.consistency_check_plugins': [
            'list=inbox.util.consistency_check.list:ListPlugin',
            'imap_gm=inbox.util.consistency_check.imap_gm:ImapGmailPlugin',
            'local_gm=inbox.util.consistency_check.local_gm:LocalGmailPlugin',
        ],
    },
    zip_safe=False,
    author="Nylas Team",
    author_email="team@nylas.com",
    description="The Nylas Sync Engine",
    license="AGPLv3",
    keywords="nylas",
    url="https://www.nylas.com",
)<|MERGE_RESOLUTION|>--- conflicted
+++ resolved
@@ -91,15 +91,8 @@
              'bin/delete-marked-accounts',
              'bin/detect-utf7-folders',
              'bin/backfix-utf7-folders',
-<<<<<<< HEAD
-             'bin/populate-accounttransaction',
-             'bin/populate-accounttransaction-for-shard',
-             'bin/populate-imap-smtp-credentials'
-=======
-             'bin/populate-imap-smtp-credentials',
              'bin/backfix-generic-imap-separators.py',
              'bin/populate-imap-smtp-credentials',
->>>>>>> 0f8aba36
              ],
 
     # See:
